--- conflicted
+++ resolved
@@ -24,13 +24,9 @@
     ProfileSerializer,
     UserLocationSerializer,
     UserSerializer,
-<<<<<<< HEAD
     ZebraSerializer,
-    UserSerializerWithLookup)
-=======
-    ZebraSerializer
-    )
->>>>>>> a7bf6622
+    UserSerializerWithLookup
+)
 
 
 class UserViewSet(DynamicModelViewSet):
