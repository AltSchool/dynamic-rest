--- conflicted
+++ resolved
@@ -24,28 +24,17 @@
         drf34: djangorestframework==3.4.0
         drf35: djangorestframework==3.5.0
         drf36: djangorestframework==3.6.2
-<<<<<<< HEAD
         drf37: djangorestframework==3.7.7
-        -rrequirements.txt
-=======
         -rrequirements.test.txt
->>>>>>> a73c9cc0
 
 [testenv:py27-lint]
 commands = ./runtests.py --lintonly
 deps =
-        Django==1.11.2
-        djangorestframework==3.7.7
         -rrequirements.txt
 
 [testenv:py27-drf37-benchmarks]
 commands = ./runtests.py --benchmarks
 deps =
-<<<<<<< HEAD
         Django==1.11.2
         djangorestframework==3.7.7
-        -rrequirements.txt
-=======
-        drf33: djangorestframework==3.3.0
-        -rrequirements.benchmark.txt
->>>>>>> a73c9cc0
+        -rrequirements.benchmark.txt