--- conflicted
+++ resolved
@@ -62,6 +62,7 @@
         }
 
     def get_serializer_class_for_instance(self, instance):
+        from dynamic_rest.routers import DynamicRouter
         return DynamicRouter.get_canonical_serializer(
             resource_key=None,
             instance=instance
@@ -70,15 +71,7 @@
     def to_representation(self, instance):
         try:
             # Find serializer for the instance
-<<<<<<< HEAD
-            from dynamic_rest.routers import DynamicRouter
-            serializer_class = DynamicRouter.get_canonical_serializer(
-                resource_key=None,
-                instance=instance
-            )
-=======
             serializer_class = self.get_serializer_class_for_instance(instance)
->>>>>>> b8cd849c
             if not serializer_class:
                 # Can't find canonical serializer! For now, just return
                 # object name and ID, and hope the client knows what to do
