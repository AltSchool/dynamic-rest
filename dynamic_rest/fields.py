--- conflicted
+++ resolved
@@ -1,8 +1,5 @@
 import importlib
-<<<<<<< HEAD
 from itertools import chain
-=======
->>>>>>> a0e1aa2a
 
 from rest_framework import fields
 from rest_framework.exceptions import ParseError, NotFound
