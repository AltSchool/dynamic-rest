--- conflicted
+++ resolved
@@ -1,9 +1,5 @@
-<<<<<<< HEAD
-from six import string_types
 from django.core.urlresolvers import get_script_prefix
-=======
 from django.utils.six import string_types
->>>>>>> a7bf6622
 
 FALSEY_STRINGS = (
     '0',
@@ -28,6 +24,7 @@
     if hasattr(content, 'serializer'):
         unpacked.serializer = content.serializer
     return unpacked
+
 
 def get_breadcrumbs(request, view=None):
     from rest_framework.utils.breadcrumbs import (
